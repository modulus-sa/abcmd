--- conflicted
+++ resolved
@@ -11,18 +11,10 @@
 
 if sys.version_info.minor < 5:
     import collections as cabc
-<<<<<<< HEAD
-    from .typingstub import Any, Union, Sequence, Mapping, Callable, Dict, IO
+    from .typingstub import Any, Union, Sequence, Mapping, Callable, IO
 else:
     import collections.abc as cabc
-    from typing import Any, Union, Sequence, Mapping, Callable, Dict, IO
-=======
-    from typingstub import Any, Union, Sequence, Mapping, Callable, Dict
-else:
-    import collections.abc as cabc
-    from typing import Any, Union, Sequence, Mapping, Callable, Dict
->>>>>>> c97c9705
-
+    from typing import Any, Union, Sequence, Mapping, Callable, IO
 
 LoadersMappingType = Mapping[str, Union[str, Sequence[str]]]
 
